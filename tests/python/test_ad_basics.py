--- conflicted
+++ resolved
@@ -4,38 +4,10 @@
 import autograd.numpy as np
 from autograd import grad
 
-<<<<<<< HEAD
-def grad_test1():
-  ti.reset()
-  ti.cfg.use_llvm = True
-  # ti.cfg.arch = ti.cuda
-
-  x = ti.var(ti.i32)
-
-  @ti.layout
-  def place():
-    ti.root.dense(ti.i, 1).place(x)
-
-  @ti.kernel
-  def func():
-    x[0] = 0
-
-  # func.materialize()
-  func()
-
-
-def grad_test2():
-  print('grad_test2')
-  ti.set_gdb_trigger()
-  ti.reset()
-  ti.lang_core.test_throw()
-  ti.cfg.use_llvm = True
-=======
 def grad_test(tifunc, npfunc=None):
   if npfunc is None:
     npfunc = tifunc
   ti.reset()
->>>>>>> 526586aa
 
   x = ti.var(ti.f32)
   y = ti.var(ti.f32)
@@ -51,14 +23,6 @@
 
   v = 0.2
 
-<<<<<<< HEAD
-  # func.materialize()
-  func()
-
-
-grad_test1()
-grad_test2()
-=======
   y.grad[0] = 1
   x[0] = v
   func()
@@ -115,4 +79,3 @@
   grad_test(lambda x: ti.max(x, 1), lambda x: np.maximum(x, 1))
   grad_test(lambda x: ti.max(0, x), lambda x: np.maximum(0, x))
   grad_test(lambda x: ti.max(1, x), lambda x: np.maximum(1, x))
->>>>>>> 526586aa
